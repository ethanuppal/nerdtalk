use std::{io, sync::Arc, time};

use copypasta::{ClipboardContext, ClipboardProvider};
use crossterm::{
    cursor::{DisableBlinking, EnableBlinking, SetCursorStyle},
    event::{
        self, Event, KeyCode, KeyEvent, KeyEventKind, MouseEvent,
        MouseEventKind,
    },
    ExecutableCommand,
};
use ratatui::{
    layout::{Constraint, Direction, Layout, Rect},
    style::{Color, Style, Stylize},
    symbols::border,
    text::{Line, Span, Text},
    widgets::{Block, Borders, Paragraph, Wrap},
    DefaultTerminal, Frame,
};
use tokio::sync::{mpsc, RwLock};

use crate::vim;

/// Indicates which part of the UI is currently in “focus.”
#[derive(Debug, PartialEq)]
pub enum Focus {
    Messages,
    Input,
}

pub struct App {
    input: String,
    editing_context: vim::EditingContext,
    exit: bool,
    messages_cursor: usize,
    command_buffer: vim::CommandBuffer,
    clipboard: ClipboardContext,
    tx: mpsc::UnboundedSender<comms::ClientMessage>,
    visual_anchor: Option<usize>,
}

impl App {
    pub fn new(tx: mpsc::UnboundedSender<comms::ClientMessage>) -> Self {
        Self {
            input: String::new(),
            editing_context: vim::EditingContext::default(),
            exit: false,
            messages_cursor: 0,
            command_buffer: vim::CommandBuffer::default(),
            clipboard: ClipboardContext::new().unwrap_or_else(|_| {
                eprintln!("Failed to initialize clipboard context.");
                copypasta::ClipboardContext::new().unwrap()
            }),
            tx,
            visual_anchor: None,
        }
    }

    pub async fn run(
        &mut self,
        terminal: &mut DefaultTerminal,
        messages: Arc<RwLock<Vec<chat::Entry>>>,
    ) -> Result<(), io::Error> {
        let mut interval =
            tokio::time::interval(time::Duration::from_millis(20));
        while !self.exit {
            {
                let messages = messages.read().await;
                let messages_ref = &*messages;
                terminal.draw(|frame| self.draw(messages_ref, frame))?;
                self.update_cursor_shape(terminal)?;
                self.handle_events(messages_ref)?;
                drop(messages);
            }
            interval.tick().await;
        }
        Ok(())
    }

    fn draw(&mut self, messages: &[chat::Entry], frame: &mut Frame) {
        let size = frame.area();

        let available_width_for_text = if size.width > 5 {
            size.width - 5
        } else {
            1 // fallback if terminal is very narrow
        };

        let line_count = if self.input.is_empty() {
            1
        } else {
            (self.input.len() as u16).div_ceil(available_width_for_text)
        };

        // We add 2 for the borders. line_count is the number of wrapped lines.
        let required_height = line_count + 2;
        // Ensure at least height 3 for the input box
        let input_height = required_height.max(3);

        let chunks = Layout::default()
            .direction(Direction::Vertical)
            .constraints([Constraint::Min(1), Constraint::Length(input_height)])
            .split(size);

        self.draw_messages_area(messages, frame, chunks[0]);
        self.draw_input_area(frame, chunks[1], available_width_for_text);
    }

    fn draw_messages_area(
        &mut self,
        messages: &[chat::Entry],
        frame: &mut Frame,
        area: Rect,
    ) {
        let text_lines: Vec<Line> = messages
            .iter()
<<<<<<< HEAD
            .enumerate()
            .map(|(i, msg)| {
                if i == self.messages_cursor
                    && self.editing_context.focus == Focus::Messages
                    && matches!(self.editing_context.mode, vim::Mode::Visual)
                {
                    if let Some(anchor) = self.visual_anchor {
                        // Visual selection for the current message line
                        render_text_with_selection(
                            msg,
                            anchor,
                            self.editing_context.cursor_pos,
                        )
                    } else {
                        // No anchor set yet, just return raw
                        Line::from(Span::raw(msg))
                    }
                } else if i == self.messages_cursor
                    && self.editing_context.focus == Focus::Messages
                    && matches!(self.editing_context.mode, vim::Mode::Normal)
                {
                    // In Normal mode with the message in focus,
                    // no highlighting, just plain text
                    Line::from(Span::raw(msg))
                } else {
                    // Not the selected line, or out of focus
                    Line::from(Span::raw(msg))
                }
=======
            .map(|message| {
                Line::from_iter([
                    Span::styled(
                        format!("[{}] ", message.metadata.timestamp),
                        Style::new().dim(),
                    ),
                    Span::styled(
                        &message.metadata.username,
                        Style::new().yellow(),
                    ),
                    Span::raw(format!(
                        ": {}",
                        message.text_content().expect("todo: deleted messaged")
                    )),
                    Span::styled(
                        if matches!(message.content, chat::Content::Edited(_)) {
                            " (edited)"
                        } else {
                            ""
                        },
                        Style::new().dim(),
                    ),
                ])
>>>>>>> 678eeeb2
            })
            .collect();

        let inner_height = area.height.saturating_sub(2);
        let total_lines = text_lines.len() as u16;

        if self.messages_cursor >= messages.len() {
            self.messages_cursor = messages.len().saturating_sub(1);
        }

        let max_scroll = total_lines.saturating_sub(inner_height);
        self.editing_context.scroll_offset =
            self.editing_context.scroll_offset.min(max_scroll);

        if (self.messages_cursor as u16) < self.editing_context.scroll_offset {
            self.editing_context.scroll_offset = self.messages_cursor as u16;
        } else if (self.messages_cursor as u16)
            >= (self.editing_context.scroll_offset + inner_height)
        {
            self.editing_context.scroll_offset =
                (self.messages_cursor as u16).saturating_sub(inner_height - 1);
        }

        let messages_paragraph = Paragraph::new(Text::from(text_lines))
            .block(
                Block::default()
                    .borders(Borders::ALL)
                    .title(" Messages ")
                    .border_set(border::THICK),
            )
            .wrap(Wrap { trim: true })
            .scroll((self.editing_context.scroll_offset, 0));

        let message_chunks = Layout::default()
            .direction(Direction::Horizontal)
            .constraints([Constraint::Min(1), Constraint::Length(1)])
            .split(area);

        frame.render_widget(messages_paragraph, message_chunks[0]);

        // Scrollbar
        if total_lines > inner_height {
            let scrollbar_inner_height =
                message_chunks[1].height.saturating_sub(2);
            let thumb_pos = if max_scroll == 0 {
                0
            } else {
                self.editing_context.scroll_offset * scrollbar_inner_height
                    / max_scroll
            };

            let mut scrollbar_text = Vec::new();
            for i in 0..scrollbar_inner_height {
                if i == thumb_pos {
                    scrollbar_text.push(Line::from("█"));
                } else {
                    scrollbar_text.push(Line::from(" "));
                }
            }

            let scrollbar_paragraph =
                Paragraph::new(Text::from(scrollbar_text)).block(
                    Block::default()
                        .borders(Borders::LEFT | Borders::RIGHT)
                        .border_set(border::THICK),
                );

            frame.render_widget(scrollbar_paragraph, message_chunks[1]);
        } else {
            // no scrollbar needed
            let empty_scrollbar = Paragraph::new("").block(
                Block::default()
                    .borders(Borders::LEFT | Borders::RIGHT)
                    .border_set(border::THICK),
            );
            frame.render_widget(empty_scrollbar, message_chunks[1]);
        }

        // CHANGED: If focus == Messages, place the cursor on the line, taking
        // into account the horizontal cursor position (editing_context.cursor_pos).
        if self.editing_context.focus == Focus::Messages {
            // relative_y = the vertical position inside the visible region
            let relative_y = (self.messages_cursor as u16)
                .saturating_sub(self.editing_context.scroll_offset);
            // Bound cursor_x by the line length
            let line_length = messages[self.messages_cursor].len();
            let relative_x = self
                .editing_context
                .cursor_pos
                .min(line_length)
                .saturating_sub(0);

            let cursor_x = message_chunks[0].x + 1 + relative_x as u16;
            let cursor_y = message_chunks[0].y + 1 + relative_y;
            frame.set_cursor_position((cursor_x, cursor_y));
        }
    }

    fn draw_input_area(
        &self,
        frame: &mut Frame,
        area: Rect,
        available_width_for_text: u16,
    ) {
        // We still highlight the input area if we are in Visual mode and focus=Input
        let displayed_text = if self.editing_context.focus == Focus::Input
            && matches!(self.editing_context.mode, vim::Mode::Visual)
        {
            render_text_with_selection(
                &self.input,
                self.visual_anchor.unwrap_or(0),
                self.editing_context.cursor_pos,
            )
        } else {
            // regular text
            Line::from(Span::raw(&self.input))
        };

        let input_chunks = Layout::default()
            .direction(Direction::Horizontal)
            .constraints([Constraint::Min(1), Constraint::Length(5)])
            .split(area);

        let input_paragraph = Paragraph::new(Text::from(displayed_text))
            .block(Block::default().borders(Borders::ALL).title(" Input "))
            .wrap(Wrap { trim: false });

        let mode_span = self.mode_indicator_span();
        let mode_paragraph = Paragraph::new(mode_span)
            .block(Block::default().borders(Borders::ALL));

        frame.render_widget(input_paragraph, input_chunks[0]);
        frame.render_widget(mode_paragraph, input_chunks[1]);

        if self.editing_context.focus == Focus::Input {
            let line_index = if available_width_for_text > 0 {
                self.editing_context.cursor_pos as u16
                    / available_width_for_text
            } else {
                0
            };
            let col_index = if available_width_for_text > 0 {
                self.editing_context.cursor_pos as u16
                    % available_width_for_text
            } else {
                0
            };

            let cursor_x = input_chunks[0].x + 1 + col_index;
            let cursor_y = input_chunks[0].y + 1 + line_index;
            frame.set_cursor_position((cursor_x, cursor_y));
        }
    }

    fn handle_events(
        &mut self,
        messages: &[chat::Entry],
    ) -> Result<(), io::Error> {
        if event::poll(time::Duration::from_millis(5))? {
            match event::read()? {
                Event::Key(key_event)
                    if key_event.kind == KeyEventKind::Press =>
                {
                    self.handle_key_event(messages, key_event);
                }
                Event::Mouse(mouse_event) => {
                    self.handle_mouse_event(messages, mouse_event);
                }
                _ => {}
            }
        }
        Ok(())
    }

    fn handle_key_event(
        &mut self,
        messages: &[chat::Entry],
        key_event: KeyEvent,
    ) {
        match self.editing_context.mode {
            vim::Mode::Normal => {
                self.handle_key_event_normal_mode(messages, key_event)
            }
            vim::Mode::Insert => {
                self.handle_key_event_insert_mode(messages, key_event)
            }
            vim::Mode::Visual => {
                self.handle_key_event_visual_mode(messages, key_event)
            }
        }
    }

    /// Normal mode: typed characters are interpreted as Vim commands.
    fn handle_key_event_normal_mode(
        &mut self,
        messages: &[chat::Entry],
        key_event: KeyEvent,
    ) {
        match key_event.code {
            KeyCode::Char('j') => {
                if self.editing_context.focus == Focus::Messages {
                    if self.messages_cursor + 1 < messages.len() {
                        self.messages_cursor += 1;
                    } else {
                        self.editing_context.focus = Focus::Input;
                        self.editing_context.cursor_pos = 0;
                    }
                }
            }
            KeyCode::Char('k') => {
                if self.editing_context.focus == Focus::Messages {
                    if self.messages_cursor > 0 {
                        self.messages_cursor -= 1;
                    }
                } else {
                    // safe assumption, there should always be a message
                    if !messages.is_empty() {
                        self.messages_cursor = messages.len() - 1;
                    }
                    self.editing_context.focus = Focus::Messages;
                }
            }
            KeyCode::Char('q') => {
                self.exit();
                return;
            }
            KeyCode::Esc => {
                self.command_buffer.clear();
                return;
            }
            KeyCode::Char('v') => {
                self.editing_context.mode = vim::Mode::Visual;
                self.visual_anchor = Some(self.editing_context.cursor_pos);
                self.command_buffer.clear();
                return;
            }

            // Use the Vim engine for the rest
            KeyCode::Char(c) => {
                match self.editing_context.focus {
                    Focus::Messages => {
                        self.editing_context.message_len =
                            messages[self.messages_cursor].len();
                    }
                    Focus::Input => {
                        self.editing_context.message_len = self.input.len();
                    }
                }
                self.command_buffer.push(c);
            }
            _ => {}
        };

        if let Some(command) = self.command_buffer.parse() {
            let mut msg_input = String::new();
            if self.editing_context.focus == Focus::Messages {
                msg_input = messages[self.messages_cursor].clone();
            }

            self.editing_context.apply_command(
                if let Focus::Input = self.editing_context.focus {
                    &mut self.input
                } else {
                    &mut msg_input // This isn't *really* mutable
                },
                &mut self.clipboard,
                messages.len() as u16,
                command,
            );
        }
    }

    /// Insert mode: typed characters are inserted into `self.input`.
    fn handle_key_event_insert_mode(
        &mut self,
        messages: &[chat::Entry],
        key_event: KeyEvent,
    ) {
        match key_event.code {
            KeyCode::Esc => {
                self.editing_context.mode = vim::Mode::Normal;
            }
            KeyCode::Left => {
                self.editing_context.cursor_pos =
                    self.editing_context.cursor_pos.saturating_sub(1);
            }
            KeyCode::Right => {
                self.editing_context.cursor_pos =
                    (self.editing_context.cursor_pos + 1).min(self.input.len());
            }
            KeyCode::Enter => self.send_message(messages),
            KeyCode::Backspace => {
                if self.editing_context.cursor_pos > 0 {
                    self.editing_context.cursor_pos -= 1;
                    self.input.remove(self.editing_context.cursor_pos);
                }
            }
            KeyCode::Char(c) => {
                self.input.insert(self.editing_context.cursor_pos, c);
                self.editing_context.cursor_pos += 1;
            }
            _ => {}
        }
    }

    fn handle_key_event_visual_mode(
        &mut self,
        messages: &[String],
        key_event: KeyEvent,
    ) {
        match key_event.code {
            KeyCode::Esc | KeyCode::Char('v') => {
                self.editing_context.mode = vim::Mode::Normal;
                self.visual_anchor = None;
            }
            KeyCode::Left | KeyCode::Char('h') => {
                match self.editing_context.focus {
                    Focus::Messages => {
                        self.editing_context.cursor_pos =
                            self.editing_context.cursor_pos.saturating_sub(1);
                    }
                    Focus::Input => {
                        self.editing_context.cursor_pos =
                            self.editing_context.cursor_pos.saturating_sub(1);
                    }
                }
            }
            KeyCode::Right | KeyCode::Char('l') => {
                match self.editing_context.focus {
                    Focus::Messages => {
                        let line_len = messages[self.messages_cursor].len();
                        self.editing_context.cursor_pos =
                            (self.editing_context.cursor_pos + 1).min(line_len);
                    }
                    Focus::Input => {
                        self.editing_context.cursor_pos =
                            (self.editing_context.cursor_pos + 1)
                                .min(self.input.len());
                    }
                }
            }

            KeyCode::Char('y') => {
                match self.editing_context.focus {
                    Focus::Messages => {
                        self.yank_visual(&messages[self.messages_cursor]);
                    }
                    Focus::Input => {
                        self.yank_visual(self.input.clone().as_str());
                    }
                }
                self.editing_context.mode = vim::Mode::Normal;
                self.visual_anchor = None;
            }

            KeyCode::Char('d') => {
                if self.editing_context.focus == Focus::Input {
                    self.delete_visual(self.input.clone().as_str());
                }
                self.editing_context.mode = vim::Mode::Normal;
                self.visual_anchor = None;
            }

            _ => {}
        }
    }

    fn handle_mouse_event(
        &mut self,
        messages: &[chat::Entry],
        mouse_event: MouseEvent,
    ) {
        match mouse_event.kind {
            MouseEventKind::ScrollUp => {
                self.scroll_up(1);
            }
            MouseEventKind::ScrollDown => {
                self.scroll_down(messages, 1);
            }
            _ => {}
        }
    }

    fn exit(&mut self) {
        self.exit = true;
    }

    fn send_message(&mut self, messages: &[chat::Entry]) {
        let trimmed = self.input.trim();
        if !trimmed.is_empty() {
            self.tx
                .send(comms::ClientMessage::Append(comms::AppendChatEntry {
                    username: "me".to_string(),
                    content: trimmed.to_string(),
                }))
                .expect("channel closed on server");
        }
        self.input.clear();
        self.editing_context.cursor_pos = 0;
        self.scroll_to_bottom(messages);
    }

    fn scroll_to_bottom(&mut self, messages: &[chat::Entry]) {
        if !messages.is_empty() {
            self.messages_cursor = messages.len() - 1;
        }
        let total_lines = messages.len() as u16;
        self.editing_context.scroll_offset = total_lines.saturating_sub(1);
    }

    fn scroll_up(&mut self, lines: u16) {
        self.editing_context.scroll_offset =
            self.editing_context.scroll_offset.saturating_sub(lines);
    }

    fn scroll_down(&mut self, messages: &[chat::Entry], lines: u16) {
        let total_lines = messages.len() as u16;
        self.editing_context.scroll_offset =
            (self.editing_context.scroll_offset + lines)
                .min(total_lines.saturating_sub(1));
    }

    fn yank_visual(&mut self, text: &str) {
        if let Some(anchor) = self.visual_anchor {
            let (start, end) = if anchor <= self.editing_context.cursor_pos {
                (anchor, self.editing_context.cursor_pos)
            } else {
                (self.editing_context.cursor_pos, anchor)
            };
            if start < end && end <= text.len() {
                let selected = &text[start..end];
                let _ = self.clipboard.set_contents(selected.to_string());
            }
        }
    }

    fn delete_visual(&mut self, text: &str) {
        if let Some(anchor) = self.visual_anchor {
            let (start, end) = if anchor <= self.editing_context.cursor_pos {
                (anchor, self.editing_context.cursor_pos)
            } else {
                (self.editing_context.cursor_pos, anchor)
            };
            if start < end && end <= text.len() {
                let selected = &text[start..end];
                let _ = self.clipboard.set_contents(selected.to_string());
                self.input.drain(start..end);
                self.editing_context.cursor_pos = start;
            }
        }
    }

    fn update_cursor_shape(
        &self,
        terminal: &mut DefaultTerminal,
    ) -> Result<(), io::Error> {
        match self.editing_context.mode {
            vim::Mode::Normal => {
                terminal.backend_mut().execute(EnableBlinking)?;
                terminal
                    .backend_mut()
                    .execute(SetCursorStyle::SteadyBlock)?;
            }
            vim::Mode::Insert => {
                terminal.backend_mut().execute(DisableBlinking)?;
                terminal
                    .backend_mut()
                    .execute(SetCursorStyle::BlinkingBar)?;
            }
            vim::Mode::Visual => {
                terminal.backend_mut().execute(DisableBlinking)?;
                terminal
                    .backend_mut()
                    .execute(SetCursorStyle::SteadyUnderScore)?;
            }
        }
        Ok(())
    }

    fn mode_indicator_span(&self) -> ratatui::text::Span {
        match self.editing_context.mode {
            vim::Mode::Normal => {
                if self.command_buffer.is_empty() {
                    Span::styled(
                        " N ".to_string(),
                        Style::default().fg(Color::Blue),
                    )
                } else {
                    let mut display_str =
                        self.command_buffer.current().to_string();
                    if let Some(c) = self.command_buffer.peek(1) {
                        display_str.push(c);
                    }
                    let padded = format!("{:<4}", display_str);

                    Span::styled(padded, Style::default().fg(Color::Blue))
                }
            }
            vim::Mode::Insert => Span::styled(
                " I ".to_string(),
                Style::default().fg(Color::Green),
            ),
            vim::Mode::Visual => Span::styled(
                " V ".to_string(),
                Style::default().fg(Color::Magenta),
            ),
        }
    }
}

/// A helper function to render text with a highlighted region (for Visual mode).
/// We can use this for either the `input` string or the currently focused
/// message line. This returns a single [`Line`] so it’s most suitable
/// for single-line text.
fn render_text_with_selection<'a>(
    text: &'a str,
    anchor: usize,
    cursor_pos: usize,
) -> Line<'a> {
    let (start, end) = if anchor <= cursor_pos {
        (anchor, cursor_pos)
    } else {
        (cursor_pos, anchor)
    };

    if start >= end || end > text.len() {
        return Line::from(Span::raw(text));
    }

    let before = &text[..start];
    let selected = &text[start..end];
    let after = &text[end..];

    Line::from(vec![
        Span::raw(before),
        Span::styled(
            selected,
            Style::default().bg(Color::LightBlue).fg(Color::Black),
        ),
        Span::raw(after),
    ])
}<|MERGE_RESOLUTION|>--- conflicted
+++ resolved
@@ -28,8 +28,14 @@
     Input,
 }
 
+// Placeholder for the User struct
+struct User {
+    username: String,
+}
+
 pub struct App {
     input: String,
+    user: User,
     editing_context: vim::EditingContext,
     exit: bool,
     messages_cursor: usize,
@@ -43,6 +49,9 @@
     pub fn new(tx: mpsc::UnboundedSender<comms::ClientMessage>) -> Self {
         Self {
             input: String::new(),
+            user: User {
+                username: "me".to_string(),
+            },
             editing_context: vim::EditingContext::default(),
             exit: false,
             messages_cursor: 0,
@@ -114,38 +123,9 @@
     ) {
         let text_lines: Vec<Line> = messages
             .iter()
-<<<<<<< HEAD
             .enumerate()
-            .map(|(i, msg)| {
-                if i == self.messages_cursor
-                    && self.editing_context.focus == Focus::Messages
-                    && matches!(self.editing_context.mode, vim::Mode::Visual)
-                {
-                    if let Some(anchor) = self.visual_anchor {
-                        // Visual selection for the current message line
-                        render_text_with_selection(
-                            msg,
-                            anchor,
-                            self.editing_context.cursor_pos,
-                        )
-                    } else {
-                        // No anchor set yet, just return raw
-                        Line::from(Span::raw(msg))
-                    }
-                } else if i == self.messages_cursor
-                    && self.editing_context.focus == Focus::Messages
-                    && matches!(self.editing_context.mode, vim::Mode::Normal)
-                {
-                    // In Normal mode with the message in focus,
-                    // no highlighting, just plain text
-                    Line::from(Span::raw(msg))
-                } else {
-                    // Not the selected line, or out of focus
-                    Line::from(Span::raw(msg))
-                }
-=======
-            .map(|message| {
-                Line::from_iter([
+            .map(|(i, message)| {
+                let default_line = Line::from_iter([
                     Span::styled(
                         format!("[{}] ", message.metadata.timestamp),
                         Style::new().dim(),
@@ -166,8 +146,50 @@
                         },
                         Style::new().dim(),
                     ),
-                ])
->>>>>>> 678eeeb2
+                ]);
+
+                if i == self.messages_cursor
+                    && self.editing_context.focus == Focus::Messages
+                    && matches!(self.editing_context.mode, vim::Mode::Visual)
+                {
+                    if let Some(anchor) = self.visual_anchor {
+                        let formatted_text = format!(
+                            "[{}] {}: {}{}",
+                            message.metadata.timestamp,
+                            message.metadata.username,
+                            message
+                                .text_content()
+                                .expect("todo: deleted message"),
+                            if matches!(
+                                message.content,
+                                chat::Content::Edited(_)
+                            ) {
+                                " (edited)"
+                            } else {
+                                ""
+                            }
+                        );
+
+                        render_text_with_selection(
+                            &formatted_text,
+                            anchor,
+                            self.editing_context.cursor_pos,
+                        )
+                    } else {
+                        // No anchor set yet, just return raw
+                        default_line
+                    }
+                } else if i == self.messages_cursor
+                    && self.editing_context.focus == Focus::Messages
+                    && matches!(self.editing_context.mode, vim::Mode::Normal)
+                {
+                    // In Normal mode with the message in focus,
+                    // no highlighting, just plain text
+                    default_line
+                } else {
+                    // Not the selected line, or out of focus
+                    default_line
+                }
             })
             .collect();
 
@@ -246,19 +268,20 @@
             frame.render_widget(empty_scrollbar, message_chunks[1]);
         }
 
-        // CHANGED: If focus == Messages, place the cursor on the line, taking
-        // into account the horizontal cursor position (editing_context.cursor_pos).
         if self.editing_context.focus == Focus::Messages {
-            // relative_y = the vertical position inside the visible region
             let relative_y = (self.messages_cursor as u16)
                 .saturating_sub(self.editing_context.scroll_offset);
-            // Bound cursor_x by the line length
-            let line_length = messages[self.messages_cursor].len();
-            let relative_x = self
-                .editing_context
-                .cursor_pos
-                .min(line_length)
-                .saturating_sub(0);
+            let line_length = messages
+                .get(self.messages_cursor)
+                .unwrap()
+                .text_content()
+                .unwrap()
+                .len();
+
+            const TIMESTAMP_LEN: usize = 34;
+            let metadata_offset = TIMESTAMP_LEN + self.user.username.len();
+            let relative_x = (self.editing_context.cursor_pos).min(line_length)
+                + metadata_offset;
 
             let cursor_x = message_chunks[0].x + 1 + relative_x as u16;
             let cursor_y = message_chunks[0].y + 1 + relative_y;
@@ -409,8 +432,12 @@
             KeyCode::Char(c) => {
                 match self.editing_context.focus {
                     Focus::Messages => {
-                        self.editing_context.message_len =
-                            messages[self.messages_cursor].len();
+                        self.editing_context.message_len = messages
+                            .get(self.messages_cursor)
+                            .unwrap()
+                            .text_content()
+                            .unwrap()
+                            .len();
                     }
                     Focus::Input => {
                         self.editing_context.message_len = self.input.len();
@@ -424,7 +451,12 @@
         if let Some(command) = self.command_buffer.parse() {
             let mut msg_input = String::new();
             if self.editing_context.focus == Focus::Messages {
-                msg_input = messages[self.messages_cursor].clone();
+                msg_input = messages
+                    .get(self.messages_cursor)
+                    .unwrap()
+                    .text_content()
+                    .unwrap()
+                    .to_string();
             }
 
             self.editing_context.apply_command(
@@ -475,7 +507,7 @@
 
     fn handle_key_event_visual_mode(
         &mut self,
-        messages: &[String],
+        messages: &[chat::Entry],
         key_event: KeyEvent,
     ) {
         match key_event.code {
@@ -498,7 +530,12 @@
             KeyCode::Right | KeyCode::Char('l') => {
                 match self.editing_context.focus {
                     Focus::Messages => {
-                        let line_len = messages[self.messages_cursor].len();
+                        let line_len = messages
+                            .get(self.messages_cursor)
+                            .unwrap()
+                            .text_content()
+                            .unwrap()
+                            .len();
                         self.editing_context.cursor_pos =
                             (self.editing_context.cursor_pos + 1).min(line_len);
                     }
@@ -513,7 +550,13 @@
             KeyCode::Char('y') => {
                 match self.editing_context.focus {
                     Focus::Messages => {
-                        self.yank_visual(&messages[self.messages_cursor]);
+                        self.yank_visual(
+                            &messages
+                                .get(self.messages_cursor)
+                                .unwrap()
+                                .text_content()
+                                .unwrap(),
+                        );
                     }
                     Focus::Input => {
                         self.yank_visual(self.input.clone().as_str());
@@ -560,7 +603,7 @@
         if !trimmed.is_empty() {
             self.tx
                 .send(comms::ClientMessage::Append(comms::AppendChatEntry {
-                    username: "me".to_string(),
+                    username: self.user.username.clone(),
                     content: trimmed.to_string(),
                 }))
                 .expect("channel closed on server");
@@ -682,11 +725,11 @@
 /// We can use this for either the `input` string or the currently focused
 /// message line. This returns a single [`Line`] so it’s most suitable
 /// for single-line text.
-fn render_text_with_selection<'a>(
-    text: &'a str,
+fn render_text_with_selection(
+    text: &str,
     anchor: usize,
     cursor_pos: usize,
-) -> Line<'a> {
+) -> Line<'static> {
     let (start, end) = if anchor <= cursor_pos {
         (anchor, cursor_pos)
     } else {
@@ -694,12 +737,12 @@
     };
 
     if start >= end || end > text.len() {
-        return Line::from(Span::raw(text));
-    }
-
-    let before = &text[..start];
-    let selected = &text[start..end];
-    let after = &text[end..];
+        return Line::from(Span::raw(text.to_string()));
+    }
+
+    let before = text[..start].to_string();
+    let selected = text[start..end].to_string();
+    let after = text[end..].to_string();
 
     Line::from(vec![
         Span::raw(before),
