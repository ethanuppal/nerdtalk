--- conflicted
+++ resolved
@@ -118,33 +118,6 @@
     Ok(())
 }
 
-<<<<<<< HEAD
-async fn handle_tls_connection<D: Display>(
-    tls_stream: TlsStream<TcpStream>,
-    addr: D,
-) -> Result<(), Box<dyn std::error::Error>> {
-    // Convert TLS stream to WebSocket
-    let ws_stream = tokio_tungstenite::accept_async(tls_stream).await?;
-
-    info!("New WebSocket connection: {}", addr);
-
-    let (write, read) = ws_stream.split();
-
-    // Echo messages back
-    read.map(|msg| match msg {
-        Ok(Message::Binary(data)) => {
-            let client_request = comms::ClientRequest::try_from_bytes(&data)
-                .expect("failed to decode client request");
-            let server_reply = match client_request {
-                comms::ClientRequest::Append {
-                    content,
-                    sequence_number,
-                } => comms::ServerReply::AppendAck,
-                comms::ClientRequest::Ping { last_slot_number } => {
-                    comms::ServerReply::Pong {
-                        client_last_slot_number: last_slot_number,
-                        missing: vec![],
-=======
 #[derive(Debug)]
 enum SessionError {
     IO(io::Error),
@@ -224,7 +197,6 @@
                         Err(error) => {
                             todo!("{:?}", error);
                         }
->>>>>>> fc2491f6
                     }
                 }
             },
