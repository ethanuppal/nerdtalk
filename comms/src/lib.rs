--- conflicted
+++ resolved
@@ -25,19 +25,11 @@
 }
 
 #[derive(Debug, Serialize, Deserialize)]
-<<<<<<< HEAD
-pub enum ServerReply {
-    AppendAck,
-    Pong {
-        client_last_slot_number: usize,
-        missing: Vec<String>,
-=======
 pub enum ClientMessage {
     Append(AppendChatEntry),
     Request {
         count: usize,
         up_to_slot_number: Option<usize>,
->>>>>>> fc2491f6
     },
 }
 
