--- conflicted
+++ resolved
@@ -1,9 +1,5 @@
 [workspace]
-<<<<<<< HEAD
-members = ["client", "comms", "server", "app/src-tauri"]
-=======
 members = ["chat", "client-connect", "client-tui", "comms", "server"]
->>>>>>> 78910d74
 resolver = "2"
 
 [workspace.package]
